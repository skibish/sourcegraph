--- conflicted
+++ resolved
@@ -11,13 +11,10 @@
 	"strings"
 	"sync"
 
-<<<<<<< HEAD
 	zoektrpc "github.com/google/zoekt/rpc"
 	graphql "github.com/graph-gophers/graphql-go"
-=======
 	"gopkg.in/inconshreveable/log15.v2"
 
->>>>>>> 69812384
 	"github.com/neelance/parallel"
 	"github.com/pkg/errors"
 	"github.com/src-d/enry/v2"
@@ -96,15 +93,10 @@
 	}
 
 	return &searchResolver{
-<<<<<<< HEAD
-		query:      q,
+		query:        q,
 		pagination: pagination,
-		zoekt:      IndexedSearch(),
-=======
-		query:        q,
 		zoekt:        search.Indexed(),
 		searcherURLs: search.SearcherURLs(),
->>>>>>> 69812384
 	}, nil
 }
 
